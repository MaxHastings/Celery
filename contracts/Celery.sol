//SPDX-License-Identifier: GPL-3.0

// Locked to specific version
pragma solidity 0.8.4;

import "@openzeppelin/contracts/token/ERC20/ERC20.sol";
import "prb-math/contracts/PRBMathUD60x18.sol";

// Each account can be in one status, payout or stake
enum AccountStatus {
    PAYOUT,
    STAKE
}

// Two types of amounts can be specified for the "forcePayout" method
// If TO_WALLET, amount is what you want into your wallet (post-penalty)
// If FROM_ACCOUNT, amount is what you want to take from your account (pre-penalty)
enum AmountType {
    TO_WALLET,
    FROM_ACCOUNT
}

// Each address that interacts with the contract will store the below data
struct Account {
    // The number of tokens in the Account balance
    uint256 balance;
    // The last time (epoch) the contract processed calculating Account interest or payout
    uint256 lastProcessedTime;
    // Remember the last staking balance when Account switches to payout. Used for calculating payout amount
    uint256 lastStakingBalance;
    // The status of the account
    AccountStatus status; //0 = Payout, 1 = Staking
}

/// @title An Annuity like Smart Contract called Celery
/// @notice You can use this contract to stake and earn Celery
/// @dev Inherits ERC20 functionality
contract Celery is ERC20 {
    // Create key-value pair, key = address, value = Account struct
    mapping(address => Account) private _accounts;

    // 1 year is equal to in seconds. 60 sec * 60 min * 24 hr * 365 days = 31536000 seconds in a year
    uint256 private constant SECONDS_PER_YEAR = 31536000;

    // Max 256 bit Integer
    uint256 private constant MAX_256_UINT = 2**256 - 1;

    // End time to earn interest
    uint256 private immutable _endInterestTime;

    // The total number of tokens staking
    uint256 private _totalStakingSupply = 0;

    // The last processed time for total staking supply
    uint256 private _totalStakingTime = 0;

    // The total number of tokens in payout
    uint256 private _totalPayoutSupply = 0;

    // APY 100% interest
    // APR 69.314...% continously compounded interest rate
    // Interest rate is represented as a 60.18-decimal fixed-point number
    uint256 private constant INTEREST = 693147180559945309;

    // Euler's constant represented as a 60.18-decimal fixed-point number
    uint256 private constant EULER = 2718281828459045235;

    // Repeated constant strings for requires
    string private constant TIMESTAMP_TOO_EARLY = "Timestamp too early.";
    string private constant ACCOUNT_IS_STAKING = "Account is staking.";
    string private constant AMOUNT_IS_0 = "Amount must be greater than 0.";

    // Contract creation
    constructor(uint256 initialSupplyNorm) ERC20("Celery", "CLY") {
        // Create initial supply
        _mint(msg.sender, initialSupplyNorm);

        //Approves the initial supply for the sender to use
        approve(msg.sender, initialSupplyNorm);

        // Calculate the end time for when to stop interest
        uint256 initialSupply = PRBMathUD60x18.fromUint(initialSupplyNorm);
        uint256 compoundedInterest = PRBMathUD60x18.div(MAX_256_UINT, initialSupply);
        uint256 rateTime = PRBMathUD60x18.ln(compoundedInterest);
        uint256 numberOfYears = PRBMathUD60x18.div(rateTime, INTEREST);
        uint256 numberOfYearsNorm = PRBMathUD60x18.toUint(numberOfYears);

        // solhint-disable-next-line not-rely-on-time
        _endInterestTime = block.timestamp + (numberOfYearsNorm * SECONDS_PER_YEAR);

        // solhint-disable-next-line not-rely-on-time
        _totalStakingTime = block.timestamp;
    }

    /*** Public read functions ***/

    /// @notice Retrieves the amount of tokens currently in Account Balance
    /// @param addr The address that is asssociated with the Account
    /// @return Amount of tokens in the Account
    function getAccountBalance(address addr) public view returns (uint256) {
        return _accounts[addr].balance;
    }

    /// @notice Retrieves the last time the Account was updated
    /// @param addr The address that is asssociated with the Account
    /// @return Epoch time in seconds
    function getLastProcessedTime(address addr) public view returns (uint256) {
        return _accounts[addr].lastProcessedTime;
    }

    /// @notice Retrieves what the last staking Account Balance was before payout mode started
    /// @param addr The address that is asssociated with the Account
    /// @dev Account status must be in payout for this data to be useful
    /// @return Epoch time in seconds
    function getLastStakingBalance(address addr) public view returns (uint256) {
        return _accounts[addr].lastStakingBalance;
    }

    /// @notice Retrieves the Account status, either Payout or Staking
    /// @param addr The address that is asssociated with the Account
    /// @return Status of Account, 0 = Payout, 1 = Staking
    function getStatus(address addr) public view returns (uint8) {
        return uint8(_accounts[addr].status);
    }

    /// @notice Retrieves the end time when interest stops
    /// @return Epoch time in seconds
    function getEndInterestTime() public view returns (uint256) {
        return _endInterestTime;
    }

<<<<<<< HEAD
    /// @notice Allows you to estimate how much is available to collect from your account penalty-free at a specific point in time if you remain in payout status
    /// @param addr The address that is asssociated with the Account
    /// @param timeStamp The future timestamp of the planned collection time
    /// @return The Celery you would collect if you executed a collect payout at the provided timestamp
    function estimateCollectPayout(address addr, uint256 timeStamp) public view returns (uint256) {
        require(_isAccountInPayout(), ACCOUNT_IS_STAKING);

        // Get the last time account was processed.
        uint256 lastProcessedTime = getLastProcessedTime(addr);

        // Timestamp must be later or equal to when payout started
        require(timeStamp >= lastProcessedTime, TIMESTAMP_TOO_EARLY);

        // Run the calculation
        return _calculatePayoutToAccount(addr, timeStamp);
    }

    /// @notice Allows you to estimate how much you will earn at a specific point in time if you remain in stake status
    /// @param addr The address that is asssociated with the Account
    /// @param timeStamp The future timestamp to determine how much celery you would have at that point in time
    /// @return The Celery you would have if you kept staking up until the provided timestamp
    function estimateStakeBalance(address addr, uint256 timeStamp) public view returns (uint256) {
        require(_isAccountInStake(), "Account is in payout.");

        // Get the last time account was processed.
        uint256 lastProcessedTime = getLastProcessedTime(addr);

        // Timestamp must be later or equal to when stake started
        require(timeStamp >= lastProcessedTime, TIMESTAMP_TOO_EARLY);

        // Run the calculation on what would be staked at certain time
        return _calculateStakedAmount(addr, timeStamp, lastProcessedTime);
    }

    /// @notice Allows you to estimate how much of a penalty will be taken against your account based on the amount you withdraw at the future timestamp you pass in
    /// @param addr The address that is asssociated with the Account
    /// @param amount of tokens to collect from account
    /// @param amountType If 0, amount is what you want into your wallet (post-penalty). If 1, amount is what you want to take from your account (pre-penalty)
    /// @param timeStamp The future timestamp of an estimated force payout penalty action
    /// @return The Celery that would be destroyed during the force payout action
    function estimateForcePayoutPenaltyFee(
        address addr,
        uint256 amount,
        AmountType amountType,
        uint256 timeStamp
    ) public view returns (uint256) {
        require(amount > 0, AMOUNT_IS_0);

        // Get the last time account was processed.
        uint256 lastProcessedTime = getLastProcessedTime(addr);

        // Timestamp must be later or equal to when payout/stake started
        require(timeStamp >= lastProcessedTime, TIMESTAMP_TOO_EARLY);

        // Calculate an account collect payout
        uint256 collectPayoutAmount = _calculatePayoutToAccount(addr, timeStamp);

        // The amount that will be subtracted from account balance
        uint256 penalizedAmountToCollect = _calculatePenalty(collectPayoutAmount, amount, amountType);

        uint256 accountBalance = getAccountBalance(addr);

        // Check if force payout (along with the normal collect) is more than account balance
        require(penalizedAmountToCollect + collectPayoutAmount <= accountBalance, "Account balance cannot cover.");

        // Apply 50% penalty to amount (which in turn gives us the penalty itself)
        uint256 penaltyAmount = penalizedAmountToCollect / 2;

        return penaltyAmount;
=======
    /// @notice Retrieves the circulating token supply excluding staking and payout tokens
    /// @return Circulating token supply amount
    function getCirculatingSupply() public view returns (uint256) {
        return totalSupply() - balanceOf(address(this));
    }

    /// @notice Calculates and returns the total token staking supply
    /// @return Total staking supply amount
    function getTotalStakingSupply() public view returns (uint256) {
        uint256 secondsStaked = _getStakingTimestamp() - _totalStakingTime;
        return _calculateInterest(_totalStakingSupply, secondsStaked);
    }

    /// @notice Retrieves the total payout supply
    /// @return Total payout supply amount
    function getTotalPayoutSupply() public view returns (uint256) {
        return _totalPayoutSupply;
    }

    /// @notice Retrieves the fully dilulted token supply which includes all staking and payout tokens.
    /// @return Fully Diluted token supply amount
    function getFullyDilutedSupply() public view returns (uint256) {
        return getCirculatingSupply() + getTotalStakingSupply() + _totalPayoutSupply;
>>>>>>> 38b8dd51
    }

    /*** ***/

    /*** Public write functions ***/

    /// @notice Switches Account status to start staking
    /// @dev Check if already staking and if not, process an account payout then switch to staking
    function startStake() public {
        require(_isAccountInPayout(), "Account already staking.");

        _startStake();
    }

    /// @notice Transfer additional tokens to account balance and start staking
    /// @param amount Number of tokens to add to Account balance
    function increaseBalanceAndStake(uint256 amount) public {
        require(amount > 0, AMOUNT_IS_0);

        // Start staking if not already
        _startStake();

        // Calculate interest on the current staked amount before adding additional tokens
        _processStakedAmount();

        // Transfer additional tokens into smart contract balance
        _transfer(msg.sender, address(this), amount);

        // Add the additional tokens to their Account balance
        _accounts[msg.sender].balance += amount;

        // Process total staking supply before adding to it.
        _processTotalStakingSupply();

        // Add account balance to total staking supply.
        _totalStakingSupply += amount;

        // Notify that the account increased its token balance
        emit IncreaseBalanceAndStakeEvent(msg.sender, amount);
    }

    /// @notice Switches Account status to start payout
    function startPayout() public {
        require(_isAccountInStake(), "Account already in payout.");

        _startPayout();
    }

    /// @notice Receive the tokens that are available for payout. There is no penalty on collected tokens
    function collectPayout() public {
        require(_isAccountInPayout(), ACCOUNT_IS_STAKING);

        // Process an account payout
        uint256 payout = _processPayoutToAccount();

        // Require payout to be greater than 0, otherwise no state would be changed
        require(payout > 0, "Nothing to payout.");
    }

    /// @notice Force a payout amount to collect with up to a 50% penalty
    /// @param amount of tokens to collect from account
    /// @param amountType If 0, amount is what you want into your wallet (post-penalty). If 1, amount is what you want to take from your account (pre-penalty)
    function forcePayout(uint256 amount, AmountType amountType) public {
        require(amount > 0, AMOUNT_IS_0);

        // Start payout if not already
        _startPayout();

        // Process an account collect payout
        uint256 collectPayoutAmount = _processPayoutToAccount();

        // The amount that will be subtracted from account balance
        uint256 penalizedAmountToCollect = _calculatePenalty(collectPayoutAmount, amount, amountType);

        // Nothing else to payout, return (collect payout covered the request)
        if (penalizedAmountToCollect == 0) {
            return;
        }

        // Get Account balance
        uint256 accountBalance = _getBalance();

        // Check if force payout is more than account balance
        require(penalizedAmountToCollect <= accountBalance, "Insufficient account balance.");

        // Subtract amount with penalty from account balance
        _setBalance(accountBalance - penalizedAmountToCollect);

        // Subtract penalized amount from total payout supply.
        _totalPayoutSupply -= penalizedAmountToCollect;

        // Update last time processsed account
        _updateProcessedTime();

        // Apply 50% penalty to payout amount (penalty is destroyed)
        uint256 forcePayoutAmount = penalizedAmountToCollect / 2;

        // Send payout.
        _payoutAmountToAccount(forcePayoutAmount);

        // Notify that an account forced payout with amount.
        emit ForcePayoutEvent(msg.sender, forcePayoutAmount);
    }

    /*** ***/

    /*** Private functions ***/

    // Get the current block timestamp with end interest time being the upper limit. 
    function _getStakingTimestamp() private view returns (uint256) {
        // solhint-disable-next-line not-rely-on-time
        uint256 timeStamp = block.timestamp;

        // Prevent adding interest past the end interest time ( Stops token supply overflows )
        if (timeStamp > _endInterestTime) {
            timeStamp = _endInterestTime;
        }

        return timeStamp;
    }

    // Calculate and save the total staking supply interest.
    function _processTotalStakingSupply() private {
        uint256 timeStamp = _getStakingTimestamp();

        // If last processed time is equal to or greater than current time, return
        if (_totalStakingTime >= timeStamp) {
            return;
        }

        uint256 secondsStaked = timeStamp - _totalStakingTime;

        _totalStakingSupply = _calculateInterest(_totalStakingSupply, secondsStaked);

        // solhint-disable-next-line not-rely-on-time
        _totalStakingTime = block.timestamp;
    }

    function _startStake() private {
        if (_isAccountInStake()) {
            return;
        }

        // Process an account payout before switching account to staking
        _processPayoutToAccount();

        // Set Account to start staking
        _setStatus(AccountStatus.STAKE);

        // Process Total Staking supply before adding to it.
        _processTotalStakingSupply();
        uint256 accountBalance = _getBalance();

        // Subtract account balance from total payout supply.
        _totalPayoutSupply -= accountBalance;

        // Add account balance to total staking supply.
        _totalStakingSupply += accountBalance;

        // Notify that account status is now staking
        emit AccountStatusEvent(msg.sender, uint8(AccountStatus.STAKE));
    }

    function _startPayout() private {
        // Check if Account is already in payout, return if true
        if (_isAccountInPayout()) {
            return;
        }

        // Calculate interest on the current staked amount before switching account to payout
        _processStakedAmount();

        // Set Account to start payout
        _setStatus(AccountStatus.PAYOUT);

        // Notify that account status is now paying out
        emit AccountStatusEvent(msg.sender, uint8(AccountStatus.PAYOUT));

        // Remember last staking balance. Used later for calculating payout amount
        uint256 currStakedNorm = _getBalance();
        _accounts[msg.sender].lastStakingBalance = currStakedNorm;

        // Process Total Staking supply before subtracing from it.
        _processTotalStakingSupply();

        // Remove Account Balance from staking supply.
        _totalStakingSupply -= currStakedNorm;

        // Add Account Balance to payout Supply.
        _totalPayoutSupply += currStakedNorm;
    }

    /*
    Calculates and adds the interest earned to the staked account balance.
    Formula used for calculating interest. Continously compounding interest.
    Returns amount that user would have at the current timestamp.
    
    P * e^(r * t) = P(t)
    
    P = Princpal Sum
    P(t) = Value at time t
    t = length of time the interest is applied for
    r = Annual Interest Rate = APR
    e = Euler's Number = 2.718...
    APR = LN(2) = 0.69314...%
    APY = 100%
    */
<<<<<<< HEAD
    function _calculateStakedAmount(
        address addr,
        uint256 timeStamp,
        uint256 lastProcessedTime
    ) private view returns (uint256) {
        // Prevent adding interest past the end interest time. ( Stops token supply overflows )
        if (timeStamp > _endInterestTime) {
            timeStamp = _endInterestTime;
        }
=======
    function _processStakedAmount() private {
        uint256 lastProcessedTime = getLastProcessedTime(msg.sender);

        // Update the time for last processed account
        _updateProcessedTime();

        // solhint-disable-next-line not-rely-on-time
        uint256 timeStamp = _getStakingTimestamp();
>>>>>>> 38b8dd51

        // Get number of tokens Account is staking.
        uint256 currStakedNorm = getAccountBalance(addr);

        // If time stamp provided is earlier than when stake started, return account balance.
        if (lastProcessedTime > timeStamp) {
            return currStakedNorm;
        }

        // Calculate the number of seconds that the Account has been staking for using block time.
        uint256 secondsStakedNorm = timeStamp - lastProcessedTime;

        // If seconds staked is zero or currnet amount staking is zero, return account balance.
        if (secondsStakedNorm == 0 || currStakedNorm == 0) {
            return currStakedNorm;
        }

<<<<<<< HEAD
        // Convert seconds staked into fixed point number.
=======
        uint256 newAmountInt = _calculateInterest(currStakedNorm, secondsStakedNorm);

        // Set new staked amount
        _setBalance(newAmountInt);
    }

    // Calculates the new staking balance which is composed of the current staked balance plus the interest earned over the number of seconds staked.
    // Returns the current staked balance + interest
    function _calculateInterest(uint256 stakedAmountNorm, uint256 secondsStakedNorm) private pure returns (uint256) {
        // Convert seconds staked into fixed point number
>>>>>>> 38b8dd51
        uint256 secondsStaked = PRBMathUD60x18.fromUint(secondsStakedNorm);

        // Calculate the percentage of the year staked. Ex. half year = 50% = 0.5
        uint256 percentageYearStaked = PRBMathUD60x18.div(secondsStaked, PRBMathUD60x18.fromUint(SECONDS_PER_YEAR));

        // Multiply interest rate by time staked
        uint256 rateTime = PRBMathUD60x18.mul(INTEREST, percentageYearStaked);

        // Continuously compound the interest with euler's constant
        uint256 compoundedRate = PRBMathUD60x18.pow(EULER, rateTime);

<<<<<<< HEAD
        // Convert staked amount into fixed point number.
        uint256 currStaked = PRBMathUD60x18.fromUint(currStakedNorm);
=======
        // Convert staked amount into fixed point number
        uint256 currStaked = PRBMathUD60x18.fromUint(stakedAmountNorm);
>>>>>>> 38b8dd51

        // Multiply compounded rate with staked amount
        uint256 newAmount = PRBMathUD60x18.mul(currStaked, compoundedRate);

        // Round up, to give user benefit of doubt with time
        uint256 newAmountCeil = PRBMathUD60x18.ceil(newAmount);

        // Convert new staked amount back to integer form.
        uint256 newAmountInt = PRBMathUD60x18.toUint(newAmountCeil);

        return newAmountInt;
    }

    /*
    State change function that runs the calculation stake function and commits it to the caller's account
    Returns nothing
    */
    function _processStakedAmount() private {
        uint256 lastProcessedTime = getLastProcessedTime(msg.sender);

        // Update the time for last processed account
        _updateProcessedTime();

        // Run the calculation on what has been earned from the stake at current time
        // solhint-disable-next-line not-rely-on-time
        uint256 newAmountInt = _calculateStakedAmount(msg.sender, block.timestamp, lastProcessedTime);

        if (newAmountInt > 0) {
            // Set new staked amount
            _setBalance(newAmountInt);
        }
    }

    /*
    State change function that runs the calculation payout function and commits it to the caller's account
    Returns number of tokens paid back to account owner.
    */
    function _processPayoutToAccount() private returns (uint256) {
        // Calculate an account collect payout
        // solhint-disable-next-line not-rely-on-time
        uint256 payoutAmount = _calculatePayoutToAccount(msg.sender, block.timestamp);

        // Update the last time account was processed.
        _updateProcessedTime();

        if (payoutAmount > 0) {
            // Send token payout.
            _payoutAmountToAccount(payoutAmount);

            // Subtract payout amount from Account balance.
            _accounts[msg.sender].balance -= payoutAmount;

            // Notify that an Account collected a payout.
            emit CollectPayoutEvent(msg.sender, payoutAmount);
        }

        // Return payout amount.
        return payoutAmount;
    }

    /*
    Calculates and processes the payout back to the account address.
    Returns number of tokens paid back to account owner.
    */
    function _calculatePayoutToAccount(address addr, uint256 timeStamp) private view returns (uint256) {
        // Get the last time account was processed.
        uint256 lastTime = getLastProcessedTime(addr);

        // Calculate the number of seconds account has been in payout for.
        uint256 timePassedInSecondsInt = timeStamp - lastTime;

        // Get the amount of tokens in Account balance.
        uint256 accountBalance = _getBalance();

        // Get Account last staking balance.
        uint256 payoutAmountSnapshotInt = getLastStakingBalance(addr);

        // Convert Account last staking balance into fixed point decimal.
        uint256 payoutAmountSnapshot = PRBMathUD60x18.fromUint(payoutAmountSnapshotInt);

        // Set payout period to one year.
        uint256 payoutPeriodInSecondsInt = SECONDS_PER_YEAR;

        // Convert payout period into fixed point decimal.
        uint256 payoutPeriodInSeconds = PRBMathUD60x18.fromUint(payoutPeriodInSecondsInt);

        // Convert length of time to fixed point decimal.
        uint256 timePassedInSeconds = PRBMathUD60x18.fromUint(timePassedInSecondsInt);

        // Calculate percentage of the year that has passed. Ex. half year = 50% = 0.5
        uint256 payoutPeriodPercentage = PRBMathUD60x18.div(timePassedInSeconds, payoutPeriodInSeconds);

        // Multiply percentage of year with the last staking balance to calculate max payout.
        uint256 maxPayoutAmount = PRBMathUD60x18.mul(payoutPeriodPercentage, payoutAmountSnapshot);

        // Round up, to give user benefit of doubt with time
        uint256 maxPayoutAmountCeil = PRBMathUD60x18.ceil(maxPayoutAmount);

        // Convert max payout amount back to integer.
        uint256 maxPayoutAmountInt = PRBMathUD60x18.toUint(maxPayoutAmountCeil);

        uint256 payoutAmount = 0;

        // Check if Account Balance is smaller than max payout.
        if (accountBalance < maxPayoutAmountInt) {
            // Choose Account Balance if it is smaller.
            payoutAmount = accountBalance;
        } else {
            // Choose Max Payout Amount if it is smaller.
            payoutAmount = maxPayoutAmountInt;
        }

<<<<<<< HEAD
=======
        // Update the last time account was processed
        _updateProcessedTime();

        if (payoutAmount > 0) {
            // Send token payout
            _payoutAmountToAccount(payoutAmount);

            // Subtract payout amount from Account balance
            _accounts[msg.sender].balance -= payoutAmount;

            // Subtract payout amount from total payout supply.
            _totalPayoutSupply -= payoutAmount;

            // Notify that an Account collected a payout
            emit CollectPayoutEvent(msg.sender, payoutAmount);
        }

        // Return payout amount
>>>>>>> 38b8dd51
        return payoutAmount;
    }

    /*
    Sends Tokens to account address.
    Returns nothing.
    */
    function _payoutAmountToAccount(uint256 amount) private {
        // Get how many tokens are in contract address.
        uint256 contractTokenHoldings = balanceOf(address(this));

        // Check if contract address has enough tokens to send.
        if (amount > contractTokenHoldings) {
            if (contractTokenHoldings > 0) {
                // Transfer all tokens in contract
                _transfer(address(this), msg.sender, contractTokenHoldings);
            }
            uint256 mintAmount = amount - contractTokenHoldings;
            // Mint more and ensure to increase allowance for the sender (since we aren't transfering any to them)
            _mint(msg.sender, mintAmount);
            increaseAllowance(msg.sender, mintAmount);
        } else {
            // If contract has enough tokens, transfer them.
            _transfer(address(this), msg.sender, amount);
        }
    }

    /*
    Calculates the penalty amount that will be applied to the user for a force payout.
    Returns number of tokens that will be penalized (destroyed).
    */
    function _calculatePenalty(
        uint256 collectPayoutAmount,
        uint256 amount,
        AmountType amountType
    ) private pure returns (uint256) {
        // If payout amount is greater than or equal to what user wants to collect then return early with 0 penalty.
        if (collectPayoutAmount >= amount) {
            return 0;
        }

        // Calculate the remaining number of tokens to force payout.
        uint256 penalizedAmountToCollect = amount - collectPayoutAmount;

        // If to wallet type, we double this amount (as it will later be penalized by 50%)
        // to ensure user receives this amount into their wallet
        if (amountType == AmountType.TO_WALLET) {
            penalizedAmountToCollect *= 2;
        }

        return penalizedAmountToCollect;
    }

    function _updateProcessedTime() private {
        // solhint-disable-next-line not-rely-on-time
        _accounts[msg.sender].lastProcessedTime = block.timestamp;
    }

    function _isAccountInPayout() private view returns (bool) {
        return _getStatus() == AccountStatus.PAYOUT;
    }

    function _isAccountInStake() private view returns (bool) {
        return _getStatus() == AccountStatus.STAKE;
    }

    function _getStatus() private view returns (AccountStatus) {
        return _accounts[msg.sender].status;
    }

    function _getBalance() private view returns (uint256) {
        return _accounts[msg.sender].balance;
    }

    function _setStatus(AccountStatus status) private {
        _accounts[msg.sender].status = status;
    }

    function _setBalance(uint256 amount) private {
        _accounts[msg.sender].balance = amount;
    }

    /*** ***/

    /*** Events ***/

    // Event that an account forced payout with a penalty
    event ForcePayoutEvent(address _address, uint256 _amount);

    // Event that an account collected payout
    event CollectPayoutEvent(address _address, uint256 _amount);

    // Event that an account increased its balance
    event IncreaseBalanceAndStakeEvent(address _address, uint256 _amount);

    // Event that an account status has been changed.
    event AccountStatusEvent(address _address, uint8 _value);

    /*** ***/
}<|MERGE_RESOLUTION|>--- conflicted
+++ resolved
@@ -129,7 +129,25 @@
         return _endInterestTime;
     }
 
-<<<<<<< HEAD
+    /// @notice Retrieves the circulating token supply excluding staking and payout tokens
+    /// @return Circulating token supply amount
+    function getCirculatingSupply() public view returns (uint256) {
+        return totalSupply() - balanceOf(address(this));
+    }
+
+    /// @notice Calculates and returns the total token staking supply
+    /// @return Total staking supply amount
+    function getTotalStakingSupply() public view returns (uint256) {
+        uint256 secondsStaked = _getStakingTimestamp() - _totalStakingTime;
+        return _calculateInterest(_totalStakingSupply, secondsStaked);
+    }
+
+    /// @notice Retrieves the total payout supply
+    /// @return Total payout supply amount
+    function getTotalPayoutSupply() public view returns (uint256) {
+        return _totalPayoutSupply;
+    }
+
     /// @notice Allows you to estimate how much is available to collect from your account penalty-free at a specific point in time if you remain in payout status
     /// @param addr The address that is asssociated with the Account
     /// @param timeStamp The future timestamp of the planned collection time
@@ -199,31 +217,12 @@
         uint256 penaltyAmount = penalizedAmountToCollect / 2;
 
         return penaltyAmount;
-=======
-    /// @notice Retrieves the circulating token supply excluding staking and payout tokens
-    /// @return Circulating token supply amount
-    function getCirculatingSupply() public view returns (uint256) {
-        return totalSupply() - balanceOf(address(this));
-    }
-
-    /// @notice Calculates and returns the total token staking supply
-    /// @return Total staking supply amount
-    function getTotalStakingSupply() public view returns (uint256) {
-        uint256 secondsStaked = _getStakingTimestamp() - _totalStakingTime;
-        return _calculateInterest(_totalStakingSupply, secondsStaked);
-    }
-
-    /// @notice Retrieves the total payout supply
-    /// @return Total payout supply amount
-    function getTotalPayoutSupply() public view returns (uint256) {
-        return _totalPayoutSupply;
     }
 
     /// @notice Retrieves the fully dilulted token supply which includes all staking and payout tokens.
     /// @return Fully Diluted token supply amount
     function getFullyDilutedSupply() public view returns (uint256) {
         return getCirculatingSupply() + getTotalStakingSupply() + _totalPayoutSupply;
->>>>>>> 38b8dd51
     }
 
     /*** ***/
@@ -431,7 +430,6 @@
     APR = LN(2) = 0.69314...%
     APY = 100%
     */
-<<<<<<< HEAD
     function _calculateStakedAmount(
         address addr,
         uint256 timeStamp,
@@ -441,16 +439,6 @@
         if (timeStamp > _endInterestTime) {
             timeStamp = _endInterestTime;
         }
-=======
-    function _processStakedAmount() private {
-        uint256 lastProcessedTime = getLastProcessedTime(msg.sender);
-
-        // Update the time for last processed account
-        _updateProcessedTime();
-
-        // solhint-disable-next-line not-rely-on-time
-        uint256 timeStamp = _getStakingTimestamp();
->>>>>>> 38b8dd51
 
         // Get number of tokens Account is staking.
         uint256 currStakedNorm = getAccountBalance(addr);
@@ -468,20 +456,16 @@
             return currStakedNorm;
         }
 
-<<<<<<< HEAD
         // Convert seconds staked into fixed point number.
-=======
         uint256 newAmountInt = _calculateInterest(currStakedNorm, secondsStakedNorm);
 
-        // Set new staked amount
-        _setBalance(newAmountInt);
+        return newAmountInt;
     }
 
     // Calculates the new staking balance which is composed of the current staked balance plus the interest earned over the number of seconds staked.
     // Returns the current staked balance + interest
     function _calculateInterest(uint256 stakedAmountNorm, uint256 secondsStakedNorm) private pure returns (uint256) {
         // Convert seconds staked into fixed point number
->>>>>>> 38b8dd51
         uint256 secondsStaked = PRBMathUD60x18.fromUint(secondsStakedNorm);
 
         // Calculate the percentage of the year staked. Ex. half year = 50% = 0.5
@@ -493,13 +477,8 @@
         // Continuously compound the interest with euler's constant
         uint256 compoundedRate = PRBMathUD60x18.pow(EULER, rateTime);
 
-<<<<<<< HEAD
-        // Convert staked amount into fixed point number.
-        uint256 currStaked = PRBMathUD60x18.fromUint(currStakedNorm);
-=======
         // Convert staked amount into fixed point number
         uint256 currStaked = PRBMathUD60x18.fromUint(stakedAmountNorm);
->>>>>>> 38b8dd51
 
         // Multiply compounded rate with staked amount
         uint256 newAmount = PRBMathUD60x18.mul(currStaked, compoundedRate);
@@ -612,27 +591,6 @@
             payoutAmount = maxPayoutAmountInt;
         }
 
-<<<<<<< HEAD
-=======
-        // Update the last time account was processed
-        _updateProcessedTime();
-
-        if (payoutAmount > 0) {
-            // Send token payout
-            _payoutAmountToAccount(payoutAmount);
-
-            // Subtract payout amount from Account balance
-            _accounts[msg.sender].balance -= payoutAmount;
-
-            // Subtract payout amount from total payout supply.
-            _totalPayoutSupply -= payoutAmount;
-
-            // Notify that an Account collected a payout
-            emit CollectPayoutEvent(msg.sender, payoutAmount);
-        }
-
-        // Return payout amount
->>>>>>> 38b8dd51
         return payoutAmount;
     }
 
