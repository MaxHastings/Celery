//SPDX-License-Identifier: GPL-3.0
pragma solidity 0.8.4;

import "@openzeppelin/contracts/token/ERC20/ERC20.sol";
import "prb-math/contracts/PRBMathUD60x18.sol";

// Statuses
enum Status {
    PAYOUT,
    STAKE
}

//Amount Type
enum AmountType {
    TO_WALLET,
    FROM_ACCOUNT
}

struct Account {
    // The number of tokens in the Account balance
    uint256 balance;
    // The last time (epoch) the contract processed calculating Account interest or payout.
    uint256 lastProcessedTime;
    // Remember the last staking balance when Account switches to payout. Used for calculating payout amount.
    uint256 lastStakingBalance;
    // The status of the account
    Status status; //0 = Payout, 1 = Staking
}

/// @title An Annuity like Smart Contract called Celery
/// @notice You can use this contract to stake and earn Celery
/// @dev Inherits ERC20 functionality
contract Celery is ERC20 {
    // Create key-value pair, key = address, value = Account struct
    mapping(address => Account) private _accounts;

    // 1 year is equal to in seconds. 60 sec * 60 min * 24 hr * 365 days = 31536000 seconds in a year.
    uint256 private constant SECONDS_PER_YEAR = 31536000;

    // Max 256 Integer
    uint256 private constant MAX_INT = 2**256 - 1;

    // End time to earn interest
    uint256 private immutable _endInterestTime;

    // APY 100% interest
    // APR 69.314..% continously compounded interest rate
    // Interest rate is represented as a 60.18-decimal fixed-point number
    uint256 private constant INTEREST = 693147180559945309;
    // Euler's constant represented as a 60.18-decimal fixed-point number
    uint256 private constant EULER = 2718281828459045235;

    // Contract creation
    constructor(uint256 initialSupplyNorm) ERC20("Celery", "CLY") {
        _mint(msg.sender, initialSupplyNorm); // Create initial supply
        approve(msg.sender, initialSupplyNorm); //Approves the initial supply for the sender to use

        // Calculate the end time for when to stop interest
        uint256 initialSupply = PRBMathUD60x18.fromUint(initialSupplyNorm);
        uint256 compoundedInterest = PRBMathUD60x18.div(MAX_INT, initialSupply);
        uint256 rateTime = PRBMathUD60x18.ln(compoundedInterest);
        uint256 numberOfYears = PRBMathUD60x18.div(rateTime, INTEREST);
        uint256 numberOfYearsNorm = PRBMathUD60x18.toUint(numberOfYears);
        _endInterestTime = block.timestamp + (numberOfYearsNorm * SECONDS_PER_YEAR);
    }

    /*** Public read functions ***/

<<<<<<< HEAD
=======
    /// @notice Retrieves the end time when interest stops
    /// @return unix seconds for when interest ends
    function getEndInterestTime() public view returns (uint256) {
        return _endInterestTime;
    }

>>>>>>> 21045b77
    /// @notice Retrieves the amount of tokens currently in Account Balance
    /// @param addr The address that is asssociated with the Account
    /// @return amount of tokens in the Account
    function getAccountBalance(address addr) public view returns (uint256) {
        return _accounts[addr].balance;
    }

    /// @notice Retrieves the last time the Account was updated.
    /// @param addr The address that is asssociated with the Account
    /// @return epoch time in seconds
    function getLastProcessedTime(address addr) public view returns (uint256) {
        return _accounts[addr].lastProcessedTime;
    }

    /// @notice Retrieves what the last staking Account Balance was before payout mode started.
    /// @param addr The address that is asssociated with the Account
    /// @dev Account status must be in payout for this data to be useful.
    /// @return epoch time in seconds
    function getLastStakingBalance(address addr) public view returns (uint256) {
        return _accounts[addr].lastStakingBalance;
    }

    /// @notice Retrieves the Account status, either Payout or Staking.
    /// @param addr The address that is asssociated with the Account
    /// @return status of Account, 0 = Payout, 1 = Staking
    function getStatus(address addr) public view returns (uint8) {
        return uint8(_accounts[addr].status);
    }

    /// @notice Retrieves the end time when interest stops
    /// @return unix seconds for when interest ends
    function getEndInterestTime() public view returns (uint256) {
        return endInterestTime;
    }

    /// @notice Allows you to estimate how much is available to collect from your account penalty-free at a specific point in time if you remain in payout status
    /// @param addr The address that is asssociated with the Account
    /// @param timeStamp The future timestamp of the planned collection time
    /// @return The Celery you would collect if you executed a collect payout at the provided timestamp
    function estimateCollectPayout(address addr, uint256 timeStamp) public view returns (uint256) {
        require(_isAccountInPayout(), "Account is staking.");

        // Get the last time account was processed.
        uint256 lastProcessedTime = getLastProcessedTime(addr);

        require(timeStamp >= lastProcessedTime, "Timestamp too early.");

        return _calculatePayoutToAccount(addr, timeStamp);
    }

    /// @notice Allows you to estimate how much you will earn at a specific point in time if you remain in stake status
    /// @param addr The address that is asssociated with the Account
    /// @param timeStamp The future timestamp to determine how much celery you would have at that point in time
    /// @return The Celery you would have if you kept staking up until the provided timestamp
    function estimateStakeBalance(address addr, uint256 timeStamp) public view returns (uint256) {
        require(_isAccountInStake(), "Account is in payout.");

        // Get the last time account was processed.
        uint256 lastProcessedTime = getLastProcessedTime(addr);

        require(timeStamp >= lastProcessedTime, "Timestamp too early.");

        return _calculateStakedAmount(addr, timeStamp, lastProcessedTime);
    }

    /// @notice Allows you to estimate how much of a penalty will be taken against your account based on the amount you withdraw at the future timestamp you pass in
    /// @param addr The address that is asssociated with the Account
    /// @param amount of tokens to collect from account
    /// @param amountType If 0, amount is what you want into your wallet (post-penalty). If 1, amount is what you want to take from your account (pre-penalty)
    /// @param timeStamp The future timestamp of an estimated force payout penalty action
    /// @return The Celery that would be destroyed during the force payout action
    function estimateForcePayoutPenaltyFee(
        address addr,
        uint256 amount,
        AmountType amountType,
        uint256 timeStamp
    ) public view returns (uint256) {
        // Check if amount is greater than zero.
        require(amount > 0, "Amount must be greater than 0.");

        // Get the last time account was processed.
        uint256 lastProcessedTime = getLastProcessedTime(addr);

        require(timeStamp >= lastProcessedTime, "Timestamp too early.");

        // Calculate an account collect payout
        uint256 collectPayoutAmount = _calculatePayoutToAccount(addr, timeStamp);

        uint256 penalizedAmountToCollect = _calculatePenalty(collectPayoutAmount, amount, amountType);

        uint256 accountBalance = getAccountBalance(addr);

        // Check if force payout (along with the normal collect) is more than account balance
        require(penalizedAmountToCollect + collectPayoutAmount <= accountBalance, "Account balance cannot cover.");

        // Apply 50% penalty to payout amount (which in turn gives us the penalty itself)
        uint256 penaltyAmount = penalizedAmountToCollect / 2;

        return penaltyAmount;
    }

    /*** ***/

    /*** Public write functions ***/

    /// @notice Switches Account status to start staking.
    /// @dev Check if already staking and if not, process an account payout then switch to staking.
    function startStake() public {
        // Check if Account is already staking
        require(_isAccountInPayout(), "Already in stake status.");

        _startStake();
    }

    /// @notice Transfer additional tokens to account balance and start staking.
    /// @param amount number of tokens to add to Account balance.
    function increaseBalanceAndStake(uint256 amount) public {
        // Check if amount is greater than zero.
        require(amount > 0, "Amount must be greater than 0.");

        // Start staking if not already.
        _startStake();

        // Calculate interest on the current staked amount before adding additional tokens.
        _processStakedAmount();

        // Transfer additional tokens into smart contract balance.
        _transfer(msg.sender, address(this), amount);

        // Add the additional tokens to their Account balance.
        _accounts[msg.sender].balance += amount;

        // Notify that the account increased its token balance.
        emit IncreaseBalanceAndStakeEvent(msg.sender, amount);
    }

    /// @notice Switches Account status to start payout.
    function startPayout() public {
        // Check if Account is already in payout
        require(_isAccountInStake(), "Already in payout status.");

        _startPayout();
    }

    /// @notice Receive the tokens that are available for payout.
    function collectPayout() public {
        // Make sure account is in payout before collecting.
        require(_isAccountInPayout(), "Account is staking.");

        // Process an account payout
        uint256 payout = _processPayoutToAccount();
        require(payout > 0, "Nothing to payout.");
    }

    /// @notice Force a payout amount to collect with up to a 50% penalty
    /// @param amount of tokens to collect from account
    /// @param amountType If 0, amount is what you want into your wallet (post-penalty). If 1, amount is what you want to take from your account (pre-penalty)
    function forcePayout(uint256 amount, AmountType amountType) public {
        // Check if amount is greater than zero.
        require(amount > 0, "Amount must be greater than 0.");

        // Start payout if not already
        _startPayout();

        // Process an account collect payout
        uint256 collectPayoutAmount = _processPayoutToAccount();

        uint256 penalizedAmountToCollect = _calculatePenalty(collectPayoutAmount, amount, amountType);

        // Nothing else to payout, return (collect payout covered the request)
        if (penalizedAmountToCollect == 0) {
            return;
        }

        // Get Account balance
        uint256 accountBalance = _getBalance();

        // Check if force payout is more than account balance
        require(penalizedAmountToCollect <= accountBalance, "Insufficient account balance.");

        // Subtract amount collected from account balance
        _setBalance(accountBalance - penalizedAmountToCollect);
        // Update last time processsed account
        _updateProcessedTime();

        // Apply 50% penalty to payout amount
        uint256 forcePayoutAmount = penalizedAmountToCollect / 2;

        // Send payout.
        _payoutAmountToAccount(forcePayoutAmount);

        // Notify that an account forced payout with amount.
        emit ForcePayoutEvent(msg.sender, forcePayoutAmount);
    }

    function _calculatePenalty(
        uint256 collectPayoutAmount,
        uint256 amount,
        AmountType amountType
    ) private pure returns (uint256) {
        // If payout amount is greater than or equal to what user wants to collect then return early with 0 penalty.
        if (collectPayoutAmount >= amount) {
            return 0;
        }

        // Calculate the remaining number of tokens to force payout.
        uint256 penalizedAmountToCollect = amount - collectPayoutAmount;

        // If to wallet type, we double this amount (as it will later be penalized by 50%)
        // to ensure user receives this amount into their wallet
        if (amountType == AmountType.TO_WALLET) {
            penalizedAmountToCollect *= 2;
        }

        return penalizedAmountToCollect;
    }

    /*** ***/

    function _startStake() private {
        if (_isAccountInStake()) {
            return;
        }

        // Process an account payout before switching account to staking.
        _processPayoutToAccount();

        // Set Account to start staking.
        _setStatus(Status.STAKE);
        // Notify that account status is now staking
        emit AccountStatusEvent(msg.sender, Status.STAKE);
    }

    function _startPayout() private {
        // Check if Account is already in payout, return if true
        if (_isAccountInPayout()) {
            return;
        }

        // Calculate interest on the current staked amount before switching account to payout.
        _processStakedAmount();

        // Set Account to start payout.
        _setStatus(Status.PAYOUT);
        // Notify that account status is now paying out
        emit AccountStatusEvent(msg.sender, Status.PAYOUT);

        // Remember last staking balance. Used later for calculating payout amount.
        uint256 currStakedNorm = _getBalance();
        _accounts[msg.sender].lastStakingBalance = currStakedNorm;
    }

    /*
    Private Function
    Calculates and adds the interest earned to the staked account balance.
    Formula used for calculating interest. Continously compounding interest.
    
    P * e^(r * t) = P(t)
    
    P = Princpal Sum
    P(t) = Value at time t
    t = length of time the interest is applied for
    r = Annual Interest Rate = APR
    e = Euler's Number = 2.718...
    APR = LN(2) = 0.69314...%
    APY = 100%
    */
    function _calculateStakedAmount(
        address addr,
        uint256 timeStamp,
        uint256 lastProcessedTime
    ) private view returns (uint256) {
        // Prevent adding interest past the end interest time. ( Stops token supply overflows )
<<<<<<< HEAD
        if (timeStamp > endInterestTime) {
            timeStamp = endInterestTime;
=======
        if (interestTimeStamp > _endInterestTime) {
            interestTimeStamp = _endInterestTime;
>>>>>>> 21045b77
        }

        // Get number of tokens Account is staking.
        uint256 currStakedNorm = getAccountBalance(addr);

        // If time stamp provided is earlier than when stake started, return account balance.
        if (lastProcessedTime > timeStamp) {
            return currStakedNorm;
        }

        // Calculate the number of seconds that the Account has been staking for using block time.
        uint256 secondsStakedNorm = timeStamp - lastProcessedTime;

        // If seconds staked is zero or currnet amount staking is zero, return account balance.
        if (secondsStakedNorm == 0 || currStakedNorm == 0) {
            return currStakedNorm;
        }

        // Convert seconds staked into fixed point number.
        uint256 secondsStaked = PRBMathUD60x18.fromUint(secondsStakedNorm);

        // Calculate the percentage of the year staked. Ex. half year = 50% = 0.5
        uint256 percentageYearStaked = PRBMathUD60x18.div(secondsStaked, PRBMathUD60x18.fromUint(SECONDS_PER_YEAR));

        // Multiply interest rate by time staked
        uint256 rateTime = PRBMathUD60x18.mul(INTEREST, percentageYearStaked);

        // Continuously compound the interest with euler's constant
        uint256 compoundedRate = PRBMathUD60x18.pow(EULER, rateTime);

        // Convert staked amount into fixed point number.
        uint256 currStaked = PRBMathUD60x18.fromUint(currStakedNorm);

        // Multiply compounded rate with staked amount
        uint256 newAmount = PRBMathUD60x18.mul(currStaked, compoundedRate);

        // Round up, to give user benefit of doubt with time
        uint256 newAmountCeil = PRBMathUD60x18.ceil(newAmount);

        // Convert new staked amount back to integer form.
        uint256 newAmountInt = PRBMathUD60x18.toUint(newAmountCeil);

        return newAmountInt;
    }

    function _processStakedAmount() private {
        uint256 lastProcessedTime = getLastProcessedTime(msg.sender);

        // Update the time for last processed account
        _updateProcessedTime();

        uint256 newAmountInt = _calculateStakedAmount(msg.sender, block.timestamp, lastProcessedTime);

        if (newAmountInt > 0) {
            // Set new staked amount
            _setBalance(newAmountInt);
        }
    }

    /*
    Private Function
    Calculates and processes the payout back to the account address.
    Returns number of tokens paid back to account owner.
    */
    function _processPayoutToAccount() private returns (uint256) {
        uint256 payoutAmount = _calculatePayoutToAccount(msg.sender, block.timestamp);
        // Update the last time account was processed.
        _updateProcessedTime();

        if (payoutAmount > 0) {
            // Send token payout.
            _payoutAmountToAccount(payoutAmount);

            // Subtract payout amount from Account balance.
            _accounts[msg.sender].balance -= payoutAmount;

            // Notify that an Account collected a payout.
            emit CollectPayoutEvent(msg.sender, payoutAmount);
        }

        // Return payout amount.
        return payoutAmount;
    }

    function _calculatePayoutToAccount(address addr, uint256 timeStamp) private view returns (uint256) {
        // Get the last time account was processed.
        uint256 lastTime = getLastProcessedTime(addr);

        // Calculate the number of seconds account has been in payout for.
        uint256 timePassedInSecondsInt = timeStamp - lastTime;

        // Get the amount of tokens in Account balance.
        uint256 accountBalance = _getBalance();

        // Get Account last staking balance.
        uint256 payoutAmountSnapshotInt = getLastStakingBalance(addr);

        // Convert Account last staking balance into fixed point decimal.
        uint256 payoutAmountSnapshot = PRBMathUD60x18.fromUint(payoutAmountSnapshotInt);

        // Set payout period to one year.
        uint256 payoutPeriodInSecondsInt = SECONDS_PER_YEAR;

        // Convert payout period into fixed point decimal.
        uint256 payoutPeriodInSeconds = PRBMathUD60x18.fromUint(payoutPeriodInSecondsInt);

        // Convert length of time to fixed point decimal.
        uint256 timePassedInSeconds = PRBMathUD60x18.fromUint(timePassedInSecondsInt);

        // Calculate percentage of the year that has passed. Ex. half year = 50% = 0.5
        uint256 payoutPeriodPercentage = PRBMathUD60x18.div(timePassedInSeconds, payoutPeriodInSeconds);

        // Multiply percentage of year with the last staking balance to calculate max payout.
        uint256 maxPayoutAmount = PRBMathUD60x18.mul(payoutPeriodPercentage, payoutAmountSnapshot);

        // Round up, to give user benefit of doubt with time
        uint256 maxPayoutAmountCeil = PRBMathUD60x18.ceil(maxPayoutAmount);

        // Convert max payout amount back to integer.
        uint256 maxPayoutAmountInt = PRBMathUD60x18.toUint(maxPayoutAmountCeil);

        uint256 payoutAmount = 0;

        // Check if Account Balance is smaller than max payout.
        if (accountBalance < maxPayoutAmountInt) {
            // Choose Account Balance if it is smaller.
            payoutAmount = accountBalance;
        } else {
            // Choose Max Payout Amount if it is smaller.
            payoutAmount = maxPayoutAmountInt;
        }

        return payoutAmount;
    }

    /*
    Private Fucntion
    Sends Tokens to account address.
    */
    function _payoutAmountToAccount(uint256 amount) private {
        // Get how many tokens are in contract address.
        uint256 contractTokenHoldings = balanceOf(address(this));

        // Check if contract address has enough tokens to send.
        if (amount > contractTokenHoldings) {
            if (contractTokenHoldings > 0) {
                // Transfer all tokens in contract
                _transfer(address(this), msg.sender, contractTokenHoldings);
            }
            uint256 mintAmount = amount - contractTokenHoldings;
            // Mint more and ensure to increase allowance for the sender (since we aren't transfering any to them)
            _mint(msg.sender, mintAmount);
            increaseAllowance(msg.sender, mintAmount);
        } else {
            // If contract has enough tokens, transfer them.
            _transfer(address(this), msg.sender, amount);
        }
    }

    /*** Events ***/
    // Event that an account forced payout with a penalty
    event ForcePayoutEvent(address _address, uint256 _amount);

    // Event that an account collected payout
    event CollectPayoutEvent(address _address, uint256 _amount);

    // Event that an account increased its balance
    event IncreaseBalanceAndStakeEvent(address _address, uint256 _amount);

    // Event that an account status has been changed.
    event AccountStatusEvent(address _address, Status _value);

    /*** Helpers ***/
    function _updateProcessedTime() private {
        _accounts[msg.sender].lastProcessedTime = block.timestamp;
    }

    function _isAccountInPayout() private view returns (bool) {
        return _getStatus() == Status.PAYOUT;
    }

    function _isAccountInStake() private view returns (bool) {
        return _getStatus() == Status.STAKE;
    }

    function _getStatus() private view returns (Status) {
        return _accounts[msg.sender].status;
    }

    function _getBalance() private view returns (uint256) {
        return _accounts[msg.sender].balance;
    }

    function _setStatus(Status status) private {
        _accounts[msg.sender].status = status;
    }

    function _setBalance(uint256 amount) private {
        _accounts[msg.sender].balance = amount;
    }
}<|MERGE_RESOLUTION|>--- conflicted
+++ resolved
@@ -66,48 +66,39 @@
 
     /*** Public read functions ***/
 
-<<<<<<< HEAD
-=======
+    /// @notice Retrieves the amount of tokens currently in Account Balance
+    /// @param addr The address that is asssociated with the Account
+    /// @return amount of tokens in the Account
+    function getAccountBalance(address addr) public view returns (uint256) {
+        return _accounts[addr].balance;
+    }
+
+    /// @notice Retrieves the last time the Account was updated.
+    /// @param addr The address that is asssociated with the Account
+    /// @return epoch time in seconds
+    function getLastProcessedTime(address addr) public view returns (uint256) {
+        return _accounts[addr].lastProcessedTime;
+    }
+
+    /// @notice Retrieves what the last staking Account Balance was before payout mode started.
+    /// @param addr The address that is asssociated with the Account
+    /// @dev Account status must be in payout for this data to be useful.
+    /// @return epoch time in seconds
+    function getLastStakingBalance(address addr) public view returns (uint256) {
+        return _accounts[addr].lastStakingBalance;
+    }
+
+    /// @notice Retrieves the Account status, either Payout or Staking.
+    /// @param addr The address that is asssociated with the Account
+    /// @return status of Account, 0 = Payout, 1 = Staking
+    function getStatus(address addr) public view returns (uint8) {
+        return uint8(_accounts[addr].status);
+    }
+
     /// @notice Retrieves the end time when interest stops
     /// @return unix seconds for when interest ends
     function getEndInterestTime() public view returns (uint256) {
         return _endInterestTime;
-    }
-
->>>>>>> 21045b77
-    /// @notice Retrieves the amount of tokens currently in Account Balance
-    /// @param addr The address that is asssociated with the Account
-    /// @return amount of tokens in the Account
-    function getAccountBalance(address addr) public view returns (uint256) {
-        return _accounts[addr].balance;
-    }
-
-    /// @notice Retrieves the last time the Account was updated.
-    /// @param addr The address that is asssociated with the Account
-    /// @return epoch time in seconds
-    function getLastProcessedTime(address addr) public view returns (uint256) {
-        return _accounts[addr].lastProcessedTime;
-    }
-
-    /// @notice Retrieves what the last staking Account Balance was before payout mode started.
-    /// @param addr The address that is asssociated with the Account
-    /// @dev Account status must be in payout for this data to be useful.
-    /// @return epoch time in seconds
-    function getLastStakingBalance(address addr) public view returns (uint256) {
-        return _accounts[addr].lastStakingBalance;
-    }
-
-    /// @notice Retrieves the Account status, either Payout or Staking.
-    /// @param addr The address that is asssociated with the Account
-    /// @return status of Account, 0 = Payout, 1 = Staking
-    function getStatus(address addr) public view returns (uint8) {
-        return uint8(_accounts[addr].status);
-    }
-
-    /// @notice Retrieves the end time when interest stops
-    /// @return unix seconds for when interest ends
-    function getEndInterestTime() public view returns (uint256) {
-        return endInterestTime;
     }
 
     /// @notice Allows you to estimate how much is available to collect from your account penalty-free at a specific point in time if you remain in payout status
@@ -348,13 +339,8 @@
         uint256 lastProcessedTime
     ) private view returns (uint256) {
         // Prevent adding interest past the end interest time. ( Stops token supply overflows )
-<<<<<<< HEAD
-        if (timeStamp > endInterestTime) {
-            timeStamp = endInterestTime;
-=======
-        if (interestTimeStamp > _endInterestTime) {
-            interestTimeStamp = _endInterestTime;
->>>>>>> 21045b77
+        if (timeStamp > _endInterestTime) {
+            timeStamp = _endInterestTime;
         }
 
         // Get number of tokens Account is staking.
