//SPDX-License-Identifier: GPL-3.0
pragma solidity 0.8.4;

import "@openzeppelin/contracts/token/ERC20/ERC20.sol";
import "prb-math/contracts/PRBMathUD60x18.sol";

// Statuses
enum Status {
    PAYOUT,
    STAKE
}

<<<<<<< HEAD
//Amount Type
enum AmountType {
    TO_WALLET,
    FROM_ACCOUNT
}

=======
>>>>>>> c8aa2f4c
struct Account {
    // The number of tokens in the Account balance
    uint256 balance;
    // The last time (epoch) the contract processed calculating Account interest or payout.
    uint256 lastProcessedTime;
    // Remember the last staking balance when Account switches to payout. Used for calculating payout amount.
    uint256 lastStakingBalance;
    // The status of the account
<<<<<<< HEAD
    Status status;
=======
    Status status; //0 = Payout, 1 = Staking
>>>>>>> c8aa2f4c
}

/// @title An Annuity like Smart Contract called Celery
/// @notice You can use this contract to stake and earn Celery
/// @dev Inherits ERC20 functionality
contract Celery is ERC20 {
    // Create key-value pair, key = address, value = Account struct
    mapping(address => Account) private _accounts;

    // 1 year is equal to in seconds. 60 sec * 60 min * 24 hr * 365 days = 31536000 seconds in a year.
    uint256 private constant SECONDS_PER_YEAR = 31536000;

<<<<<<< HEAD
=======
    // Max 256 Integer
    uint256 private constant MAX_INT = 2**256 - 1;

    // End time to earn interest
    uint256 private endInterestTime;

>>>>>>> c8aa2f4c
    // APY 100% interest
    // APR 69.314..% continously compounded interest rate
    // Interest rate is represented as a 60.18-decimal fixed-point number
    uint256 private constant INTEREST = 693147180559945309;
    // Euler's constant represented as a 60.18-decimal fixed-point number
    uint256 private constant EULER = 2718281828459045235;

    // Contract creation
    constructor(uint256 initialSupplyNorm) ERC20("Celery", "CLY") {
        _mint(msg.sender, initialSupplyNorm); // Create initial supply
        approve(msg.sender, initialSupplyNorm); //Approves the initial supply for the sender to use 

        // Calculate the end time for when to stop interest 
        uint256 initialSupply = PRBMathUD60x18.fromUint(initialSupplyNorm);
        uint256 compoundedInterest = PRBMathUD60x18.div(MAX_INT, initialSupply);
        uint256 rateTime = PRBMathUD60x18.ln(compoundedInterest);
        uint256 numberOfYears = PRBMathUD60x18.div(rateTime, INTEREST);
        uint256 numberOfYearsNorm = PRBMathUD60x18.toUint(numberOfYears);
        endInterestTime = block.timestamp + (numberOfYearsNorm * SECONDS_PER_YEAR);
    }

    /*** Public read functions ***/

    /// @notice Retrieves the end time when interest stops
    /// @return unix seconds for when interest ends
    function getEndInterestTime() public view returns (uint256) {
        return endInterestTime;
    }

    /// @notice Retrieves the amount of tokens currently in Account Balance
    /// @param addr The address that is asssociated with the Account
    /// @return amount of tokens in the Account
    function getAccountBalance(address addr) public view returns (uint256) {
        return _accounts[addr].balance;
    }

    /// @notice Retrieves the last time the Account was updated.
    /// @param addr The address that is asssociated with the Account
    /// @return epoch time in seconds
    function getLastProcessedTime(address addr) public view returns (uint256) {
        return _accounts[addr].lastProcessedTime;
    }

    /// @notice Retrieves what the last staking Account Balance was before payout mode started.
    /// @param addr The address that is asssociated with the Account
    /// @dev Account status must be in payout for this data to be useful.
    /// @return epoch time in seconds
    function getLastStakingBalance(address addr) public view returns (uint256) {
        return _accounts[addr].lastStakingBalance;
    }

    /// @notice Retrieves the Account status, either Payout or Staking.
    /// @param addr The address that is asssociated with the Account
    /// @return status of Account, 0 = Payout, 1 = Staking
<<<<<<< HEAD
    function getStatus(address addr) public view returns (uint256) {
        return uint256(_accounts[addr].status);
=======
    function getStatus(address addr) public view returns (uint8) {
        return uint8(_accounts[addr].status);
>>>>>>> c8aa2f4c
    }

    /*** ***/

    /*** Public write functions ***/

    /// @notice Switches Account status to start staking.
    /// @dev Check if already staking and if not, process an account payout then switch to staking.
    function startStake() public {
        // Check if Account is already staking
        require(_isAccountInPayout(), "Already in stake status.");

        _startStake();
    }

    /// @notice Transfer additional tokens to account balance and start staking.
    /// @param amount number of tokens to add to Account balance.
    function increaseBalanceAndStake(uint256 amount) public {
        // Check if amount is greater than zero.
        require(amount > 0, "Amount must be greater than 0.");

        // Start staking if not already.
        _startStake();

        // Calculate interest on the current staked amount before adding additional tokens.
        _calculateStakedAmount();

        // Transfer additional tokens into smart contract balance.
        _transfer(msg.sender, address(this), amount);

        // Add the additional tokens to their Account balance.
        _accounts[msg.sender].balance += amount;

        // Notify that the account increased its token balance.
        emit IncreaseBalanceAndStakeEvent(msg.sender, amount);
    }

    /// @notice Switches Account status to start payout.
    function startPayout() public {
        // Check if Account is already in payout
        require(_isAccountInStake(), "Already in payout status.");

        _startPayout();
    }

    /// @notice Receive the tokens that are available for payout.
    function collectPayout() public {
        // Make sure account is in payout before collecting.
        require(_isAccountInPayout(), "Account is staking.");

        // Process an account payout
        uint256 payout = _processPayoutToAccount();
        require(payout > 0, "Nothing to payout.");
    }

    /// @notice Force a payout amount to collect with up to a 50% penalty
    /// @param amount of tokens to collect from account
    /// @param amountType If 0, amount to receive in wallet, if 1, amount to take from account
    function forcePayout(uint256 amount, AmountType amountType) public {
        // Check if amount is greater than zero.
        require(amount > 0, "Amount must be greater than 0.");

        // Start payout if not already
        _startPayout();

<<<<<<< HEAD
        // Process an account collect payout
        uint256 collectPayoutAmount = _processPayoutToAccount();

        // Forced amount based on amount type
        // If from account, we leave value as is and later penalize it at 50%,
        // to ensure user only has this amount removed from account
        uint256 amountFromWallet = amount;

        // If to wallet, we double this amount (as it will later be penalized by 50%),
        // to ensure user receives the amount they specifiied into their wallet
        if (amountType == AmountType.TO_WALLET) {
            amountFromWallet = amount * 2;
        }

        // If payout amount is greater than or equal to what user wants to collect then return early.
        if (collectPayoutAmount >= amountFromWallet) {
=======
        // Process an account payout
        uint256 collectPayoutAmount = _processPayoutToAccount();

        // If payout amount is greater than or equal to what user wants to collect then return early.
        if (collectPayoutAmount >= amount) {
>>>>>>> c8aa2f4c
            return;
        }

        // Calculate the remaining number of tokens to force payout.
        uint256 penalizedAmountToCollect = amount - collectPayoutAmount;
<<<<<<< HEAD

        // If to wallet, we double this amount (as it will later be penalized by 50%), to ensure user receives this amount into their wallet
        if (amountType == AmountType.TO_WALLET) {
            penalizedAmountToCollect = (amount - collectPayoutAmount) * 2;
        }
=======
>>>>>>> c8aa2f4c

        // Process a force payout amount for the remainder
        // Get Account balance
        uint256 accountBalance = _getBalance();

        // Check if force payout of more than account balancee
        require(penalizedAmountToCollect <= accountBalance, "Insufficient account balance");

        // Subtract amount collected from account balance
        _setBalance(accountBalance - penalizedAmountToCollect);
        // Update last time processsed account
        _updateProcessedTime();

        // Apply 50% penalty to payout amount
        uint256 forcePayoutAmount = penalizedAmountToCollect / 2;

        // Send payout.
        _payoutAmountToAccount(forcePayoutAmount);

        // Notify that an account forced payout with amount.
        emit ForcePayoutEvent(msg.sender, forcePayoutAmount);
    }

    /*** ***/

    function _startStake() private {
        if (_isAccountInStake()) {
            return;
        }

        // Process an account payout before switching account to staking.
        _processPayoutToAccount();

        // Set Account to start staking.
<<<<<<< HEAD
                _setStatus(Status.STAKE);
=======
        _setStatus(Status.STAKE);
>>>>>>> c8aa2f4c
        // Notify that account status is now staking
        emit AccountStatusEvent(msg.sender, Status.STAKE);
    }

    function _startPayout() private {
        // Check if Account is already in payout, return if true
        if (_isAccountInPayout()) {
            return;
        }

        // Calculate interest on the current staked amount before switching account to payout.
        _calculateStakedAmount();

        // Set Account to start payout.
        _setStatus(Status.PAYOUT);
        // Notify that account status is now paying out
        emit AccountStatusEvent(msg.sender, Status.PAYOUT);

        // Remember last staking balance. Used later for calculating payout amount.
        uint256 currStakedNorm = _getBalance();
        _accounts[msg.sender].lastStakingBalance = currStakedNorm;
    }

    /*
    Private Function
    Calculates and adds the interest earned to the staked account balance.
    Formula used for calculating interest. Continously compounding interest.
    
    P * e^(r * t) = P(t)
    
    P = Princpal Sum
    P(t) = Value at time t
    t = length of time the interest is applied for
    r = Annual Interest Rate = APR
    e = Euler's Number = 2.718...
    APR = LN(2) = 0.69314...%
    APY = 100%
    */
    function _calculateStakedAmount() private {
        uint256 lastProcessedTime = _accounts[msg.sender].lastProcessedTime;

        // Update the time for last processed account
        _updateProcessedTime();

        uint256 interestTimeStamp = block.timestamp;
        // Prevent adding interest past the end interest time. ( Stops token supply overflows )
        if (interestTimeStamp > endInterestTime) {
            interestTimeStamp = endInterestTime;
        }

        if (lastProcessedTime > interestTimeStamp) {
            return;
        }

        // Calculate the number of seconds that the Account has been staking for using block time.
        uint256 secondsStakedNorm = interestTimeStamp - lastProcessedTime;

        // Get number of tokens Account is staking.
        uint256 currStakedNorm = _getBalance();

        // If seconds staked is zero or currnet amount staking is zero, return early.
        if (secondsStakedNorm == 0 || currStakedNorm == 0) {
            return;
        }

        // Convert seconds staked into fixed point number.
        uint256 secondsStaked = PRBMathUD60x18.fromUint(secondsStakedNorm);

        // Calculate the percentage of the year staked. Ex. half year = 50% = 0.5
        uint256 percentageYearStaked = PRBMathUD60x18.div(secondsStaked, PRBMathUD60x18.fromUint(SECONDS_PER_YEAR));

        // Multiply interest rate by time staked
        uint256 rateTime = PRBMathUD60x18.mul(INTEREST, percentageYearStaked);

        // Continuously compound the interest with euler's constant
        uint256 compoundedRate = PRBMathUD60x18.pow(EULER, rateTime);

        // Convert staked amount into fixed point number.
        uint256 currStaked = PRBMathUD60x18.fromUint(currStakedNorm);

        // Multiply compounded rate with staked amount
        uint256 newAmount = PRBMathUD60x18.mul(currStaked, compoundedRate);

        // Round up for consistency
        uint256 newAmountCeil = PRBMathUD60x18.ceil(newAmount);

        // Convert new staked amount back to integer form.
        uint256 newAmountInt = PRBMathUD60x18.toUint(newAmountCeil);

        // Set new staked amount
        _setBalance(newAmountInt);
    }

    /*
    Private Function
    Calculates and processes the payout back to the account address.
    Returns number of tokens paid back to account owner.
    */
    function _processPayoutToAccount() private returns (uint256) {
        // Get the latest block timestamp.
        uint256 timeStamp = block.timestamp;

        // Get the last time account was processed.
        uint256 lastTime = _accounts[msg.sender].lastProcessedTime;

        // Calculate the number of seconds account has been in payout for.
        uint256 timePassedInSecondsInt = timeStamp - lastTime;

        // Get the amount of tokens in Account balance.
        uint256 accountBalance = _getBalance();

        // Update the last time account was processed.
        _updateProcessedTime();

        // Get Account last staking balance.
        uint256 payoutAmountSnapshotInt = _accounts[msg.sender].lastStakingBalance;

        // Convert Account last staking balance into fixed point decimal.
        uint256 payoutAmountSnapshot = PRBMathUD60x18.fromUint(payoutAmountSnapshotInt);

        // Set payout period to one year.
        uint256 payoutPeriodInSecondsInt = SECONDS_PER_YEAR;

        // Convert payout period into fixed point decimal.
        uint256 payoutPeriodInSeconds = PRBMathUD60x18.fromUint(payoutPeriodInSecondsInt);

        // Convert length of time to fixed point decimal.
        uint256 timePassedInSeconds = PRBMathUD60x18.fromUint(timePassedInSecondsInt);

        // Calculate percentage of the year that has passed. Ex. half year = 50% = 0.5
        uint256 payoutPeriodPercentage = PRBMathUD60x18.div(timePassedInSeconds, payoutPeriodInSeconds);

        // Multiply percentage of year with the last staking balance to calculate max payout.
        uint256 maxPayoutAmount = PRBMathUD60x18.mul(payoutPeriodPercentage, payoutAmountSnapshot);

        // Round max payout up
        uint256 maxPayoutAmountCeil = PRBMathUD60x18.ceil(maxPayoutAmount);

        // Convert max payout amount back to integer.
        uint256 maxPayoutAmountInt = PRBMathUD60x18.toUint(maxPayoutAmountCeil);

        uint256 payoutAmount = 0;

        // Check if Account Balance is smaller than max payout.
        if (accountBalance < maxPayoutAmountInt) {
            // Choose Account Balance if it is smaller.
            payoutAmount = accountBalance;
        } else {
            // Choose Max Payout Amount if it is smaller.
            payoutAmount = maxPayoutAmountInt;
        }

        if (payoutAmount > 0) {
            // Send token payout.
            _payoutAmountToAccount(payoutAmount);

            // Subtract payout amount from Account balance.
            _accounts[msg.sender].balance -= payoutAmount;

            // Notify that an Account collected a payout.
            emit CollectPayoutEvent(msg.sender, payoutAmount);
        }

        // Return payout amount.
        return payoutAmount;
    }

    /*
    Private Fucntion
    Sends Tokens to account address.
    */
    function _payoutAmountToAccount(uint256 amount) private {
        // Get how many tokens are in contract address.
        uint256 contractTokenHoldings = balanceOf(address(this));

        // Check if contract address has enough tokens to send.
        if (amount > contractTokenHoldings) {
            if (contractTokenHoldings > 0) {
                // Transfer all tokens in contract
                _transfer(address(this), msg.sender, contractTokenHoldings);
            }
            uint256 mintAmount = amount - contractTokenHoldings;
            // Mint more and ensure to increase allowance for the sender (since we aren't transfering any to them)
            _mint(msg.sender, mintAmount);
            increaseAllowance(msg.sender, mintAmount);
        } else {
            // If contract has enough tokens, transfer them.
            _transfer(address(this), msg.sender, amount);
        }
    }

    /*** Events ***/
    // Event that an account forced payout with a penalty
    event ForcePayoutEvent(address _address, uint256 _amount);

    // Event that an account collected payout
    event CollectPayoutEvent(address _address, uint256 _amount);

    // Event that an account increased its balance
    event IncreaseBalanceAndStakeEvent(address _address, uint256 _amount);

    // Event that an account status has been changed.
    event AccountStatusEvent(address _address, Status _value);

    /*** Helpers ***/
    function _updateProcessedTime() private {
        _accounts[msg.sender].lastProcessedTime = block.timestamp;
    }

    function _isAccountInPayout() private view returns (bool) {
        return _getStatus() == Status.PAYOUT;
    }

    function _isAccountInStake() private view returns (bool) {
        return _getStatus() == Status.STAKE;
    }

    function _getStatus() private view returns (Status) {
        return _accounts[msg.sender].status;
    }

    function _getBalance() private view returns (uint256) {
        return _accounts[msg.sender].balance;
    }

    function _setStatus(Status status) private {
        _accounts[msg.sender].status = status;
    }

    function _setBalance(uint256 amount) private {
        _accounts[msg.sender].balance = amount;
    }
}<|MERGE_RESOLUTION|>--- conflicted
+++ resolved
@@ -10,15 +10,12 @@
     STAKE
 }
 
-<<<<<<< HEAD
 //Amount Type
 enum AmountType {
     TO_WALLET,
     FROM_ACCOUNT
 }
 
-=======
->>>>>>> c8aa2f4c
 struct Account {
     // The number of tokens in the Account balance
     uint256 balance;
@@ -27,11 +24,7 @@
     // Remember the last staking balance when Account switches to payout. Used for calculating payout amount.
     uint256 lastStakingBalance;
     // The status of the account
-<<<<<<< HEAD
     Status status;
-=======
-    Status status; //0 = Payout, 1 = Staking
->>>>>>> c8aa2f4c
 }
 
 /// @title An Annuity like Smart Contract called Celery
@@ -44,15 +37,12 @@
     // 1 year is equal to in seconds. 60 sec * 60 min * 24 hr * 365 days = 31536000 seconds in a year.
     uint256 private constant SECONDS_PER_YEAR = 31536000;
 
-<<<<<<< HEAD
-=======
     // Max 256 Integer
     uint256 private constant MAX_INT = 2**256 - 1;
 
     // End time to earn interest
     uint256 private endInterestTime;
 
->>>>>>> c8aa2f4c
     // APY 100% interest
     // APR 69.314..% continously compounded interest rate
     // Interest rate is represented as a 60.18-decimal fixed-point number
@@ -63,9 +53,9 @@
     // Contract creation
     constructor(uint256 initialSupplyNorm) ERC20("Celery", "CLY") {
         _mint(msg.sender, initialSupplyNorm); // Create initial supply
-        approve(msg.sender, initialSupplyNorm); //Approves the initial supply for the sender to use 
-
-        // Calculate the end time for when to stop interest 
+        approve(msg.sender, initialSupplyNorm); //Approves the initial supply for the sender to use
+
+        // Calculate the end time for when to stop interest
         uint256 initialSupply = PRBMathUD60x18.fromUint(initialSupplyNorm);
         uint256 compoundedInterest = PRBMathUD60x18.div(MAX_INT, initialSupply);
         uint256 rateTime = PRBMathUD60x18.ln(compoundedInterest);
@@ -107,13 +97,8 @@
     /// @notice Retrieves the Account status, either Payout or Staking.
     /// @param addr The address that is asssociated with the Account
     /// @return status of Account, 0 = Payout, 1 = Staking
-<<<<<<< HEAD
-    function getStatus(address addr) public view returns (uint256) {
-        return uint256(_accounts[addr].status);
-=======
     function getStatus(address addr) public view returns (uint8) {
         return uint8(_accounts[addr].status);
->>>>>>> c8aa2f4c
     }
 
     /*** ***/
@@ -179,7 +164,6 @@
         // Start payout if not already
         _startPayout();
 
-<<<<<<< HEAD
         // Process an account collect payout
         uint256 collectPayoutAmount = _processPayoutToAccount();
 
@@ -196,26 +180,16 @@
 
         // If payout amount is greater than or equal to what user wants to collect then return early.
         if (collectPayoutAmount >= amountFromWallet) {
-=======
-        // Process an account payout
-        uint256 collectPayoutAmount = _processPayoutToAccount();
-
-        // If payout amount is greater than or equal to what user wants to collect then return early.
-        if (collectPayoutAmount >= amount) {
->>>>>>> c8aa2f4c
             return;
         }
 
         // Calculate the remaining number of tokens to force payout.
         uint256 penalizedAmountToCollect = amount - collectPayoutAmount;
-<<<<<<< HEAD
 
         // If to wallet, we double this amount (as it will later be penalized by 50%), to ensure user receives this amount into their wallet
         if (amountType == AmountType.TO_WALLET) {
             penalizedAmountToCollect = (amount - collectPayoutAmount) * 2;
         }
-=======
->>>>>>> c8aa2f4c
 
         // Process a force payout amount for the remainder
         // Get Account balance
@@ -250,11 +224,7 @@
         _processPayoutToAccount();
 
         // Set Account to start staking.
-<<<<<<< HEAD
-                _setStatus(Status.STAKE);
-=======
         _setStatus(Status.STAKE);
->>>>>>> c8aa2f4c
         // Notify that account status is now staking
         emit AccountStatusEvent(msg.sender, Status.STAKE);
     }
