//SPDX-License-Identifier: GPL-3.0

// Locked to specific version
pragma solidity 0.8.4;

import "@openzeppelin/contracts/token/ERC20/extensions/IERC20Metadata.sol";

contract TokenSale {
    IERC20Metadata public immutable tokenContract; // the token being sold

    uint256 public immutable tokenPrice; // the price, in wei, per token

    uint256 public tokensSold = 0; // How many tokens have been sold in the lifetime of this contract

    bool public saleActive = false; // True if you can buy tokens, false if not

    address private immutable _owner; // Keep track of owner (TokenSale creator) to be able to start/stop sale, collect remaining tokens/currency, etc.

    constructor(IERC20Metadata _contract, uint256 price) {
        // Setup contract and how much currency per token
        _owner = msg.sender;
        tokenContract = _contract;
        tokenPrice = price;
    }

    /*** Public write functions ***/

    /// @notice Buy tokens from the contract
    /// @param amount number of tokens to purchase
    function buyTokens(uint256 amount) external payable {
        require(saleActive, "Sale has ended");

        // Force user to send exact currency for exact tokens requesting, so there is some validation
        // Prevents users from sending too much currency on accident, etc.
        require(msg.value == (amount * tokenPrice), "Incorrect token value ratio");

        // Take into account decimals (you can only buy whole tokens with this contract)
        uint256 scaledAmount = amount * (uint256(10)**tokenContract.decimals());

        require(scaledAmount <= tokenContract.balanceOf(address(this)), "Out of tokens");

        // Add to tokens sold and transfer to caller
        tokensSold += amount;
        tokenContract.transfer(msg.sender, scaledAmount);

        emit SoldEvent(msg.sender, amount);
    }

    /// @notice For owner to start sale.
<<<<<<< HEAD
    function startSale() public {
        require(!saleActive, "Sale already started");

        // Only owner can start sale
        _ownerCheck();

=======
    function startSale() external _ownerCheck {
>>>>>>> f852a849
        saleActive = true;
        emit StartSaleEvent();
    }

    /// @notice For owner to end sale and collect proceeds.
<<<<<<< HEAD
    function endSale() public {
        require(saleActive, "Sale already ended");

        // Only owner can start sale
        _ownerCheck();

=======
    function endSale() external _ownerCheck {
>>>>>>> f852a849
        saleActive = false;
        emit EndSaleEvent();

        // Send unsold tokens to the owner.
        tokenContract.transfer(_owner, tokenContract.balanceOf(address(this)));

        // Transfer currency to the owner.
        _sendValue(payable(msg.sender), address(this).balance);
    }

    /*** ***/

    /*** Modifiers ***/

    modifier _ownerCheck {
        require(msg.sender == _owner, "You must be the owner");
        _;
    }

    // Substitatute obsolete 'transfer' and 'send' functions, pulled from internal function at
    // https://github.com/OpenZeppelin/openzeppelin-contracts/blob/87326f7313e851a603ef430baa33823e4813d977/contracts/utils/Address.sol#L37-L59
    function _sendValue(address payable recipient, uint256 amount) internal {
        require(address(this).balance >= amount, "Insufficient balance");

        // solhint-disable-next-line avoid-low-level-calls, avoid-call-value
        (bool success, ) = recipient.call{value: amount}("");
        require(success, "Unable to send value");
    }

    /*** ***/

    /*** Events ***/

    event SoldEvent(address buyer, uint256 amount);
    event StartSaleEvent();
    event EndSaleEvent();

    /*** ***/
}<|MERGE_RESOLUTION|>--- conflicted
+++ resolved
@@ -47,31 +47,17 @@
     }
 
     /// @notice For owner to start sale.
-<<<<<<< HEAD
-    function startSale() public {
+    function startSale() external _ownerCheck {
         require(!saleActive, "Sale already started");
 
-        // Only owner can start sale
-        _ownerCheck();
-
-=======
-    function startSale() external _ownerCheck {
->>>>>>> f852a849
         saleActive = true;
         emit StartSaleEvent();
     }
 
     /// @notice For owner to end sale and collect proceeds.
-<<<<<<< HEAD
-    function endSale() public {
+    function endSale() external _ownerCheck {
         require(saleActive, "Sale already ended");
 
-        // Only owner can start sale
-        _ownerCheck();
-
-=======
-    function endSale() external _ownerCheck {
->>>>>>> f852a849
         saleActive = false;
         emit EndSaleEvent();
 
