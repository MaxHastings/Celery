--- conflicted
+++ resolved
@@ -121,8 +121,7 @@
     });
 
     it("Test if account defaults to payout status", async function () {
-<<<<<<< HEAD
-=======
+
     // Test if account status is payout by default
         await expectStatus(this.owner.address, 0);
     });
@@ -154,7 +153,6 @@
         await Celery.increaseBalanceAndStake(1000);
 
         await Celery.startPayout();
->>>>>>> 23605105
         // Test if account status is payout
         await expectStatus(this.owner.address, 0);
         // Test if last process time is updated
@@ -223,10 +221,6 @@
         await expectAccountAmount(this.owner.address, 0);
     });
 
-<<<<<<< HEAD
-    // Test case
-=======
->>>>>>> 23605105
     it("Test collect with nothing staked", async function () {
         // Collect Payout
         await Celery.collectPayout();
